--- conflicted
+++ resolved
@@ -23,34 +23,24 @@
 class Piwik_SEO_API
 {
     static private $instance = null;
-<<<<<<< HEAD
-=======
-
->>>>>>> 070d0b09
+
     /**
      * @return Piwik_SEO_API
      */
     static public function getInstance()
     {
-<<<<<<< HEAD
-        if (self::$instance == null)
-        {
-=======
         if (self::$instance == null) {
->>>>>>> 070d0b09
             self::$instance = new self;
         }
         return self::$instance;
     }
-<<<<<<< HEAD
     
     /**
      * TODO
      */
-    public function getSEOStatsWithoutMetadata( $idSite, $period, $date )
-    {
-        if ($period == 'range')
-        {
+    public function getSEOStatsWithoutMetadata($idSite, $period, $date)
+    {
+        if ($period == 'range') {
             $oPeriod = new Piwik_Period_Range($period, $date);
               
             $period = 'day';
@@ -85,8 +75,7 @@
         // TODO: what happens if when archiving, majestic limit is reached? need to retry next cron.
         
         // add row for site birth (only if $result is a table)
-        if ($result instanceof Piwik_DataTable)
-        {
+        if ($result instanceof Piwik_DataTable) {
             $siteBirth = $this->getSiteBirthTime($idSite);
             
             $row = $result->getFirstRow();
@@ -133,8 +122,7 @@
      */
     public static function translateSeoMetricName( $metricName, $translations )
     {
-        if (isset($translations[$metricName]))
-        {
+        if (isset($translations[$metricName])) {
             return Piwik_Translate($translations[$metricName]);
         }
         return $metricName;
@@ -148,8 +136,7 @@
         $siteBirthOption = Piwik_SEO::getSiteBirthOptionName($idSite);
         $siteBirthTime = Piwik_GetOption($siteBirthOption);
         
-        if ($siteBirthTime === false)
-        {
+        if ($siteBirthTime === false) {
             $rank = new Piwik_SEO_RankChecker(Piwik_Site::getMainUrlFor($idSite));
             $siteAge = $rank->getAge($prettyFormatAge = false);
             $siteBirthTime = time() - $siteAge;
@@ -160,29 +147,11 @@
     }
     
     /** TODO: deprecate
-=======
-
-    /**
->>>>>>> 070d0b09
      * Returns SEO statistics for a URL.
      *
      * @param string $url URL to request SEO stats for
      * @return Piwik_DataTable
      */
-<<<<<<< HEAD
-    public function getRank( $url )
-    {
-        Piwik::checkUserHasSomeViewAccess();
-        $rank = new Piwik_SEO_RankChecker($url);
-        
-        $linkToMajestic = Piwik_SEO_MajesticClient::getLinkForUrl($url);
-         
-        $data = array(
-            'Google PageRank'      => array(
-                'rank' => $rank->getPageRank(),
-                'logo' => Piwik_getSearchEngineLogoFromUrl('http://google.com'),
-                'id' => 'pagerank'
-=======
     public function getRank($url)
     {
         Piwik::checkUserHasSomeViewAccess();
@@ -195,7 +164,6 @@
                 'rank' => $rank->getPageRank(),
                 'logo' => Piwik_getSearchEngineLogoFromUrl('http://google.com'),
                 'id'   => 'pagerank'
->>>>>>> 070d0b09
             ),
             Piwik_Translate('SEO_Google_IndexedPages') => array(
                 'rank' => $rank->getIndexedPagesGoogle(),
@@ -205,16 +173,6 @@
             Piwik_Translate('SEO_Bing_IndexedPages')   => array(
                 'rank' => $rank->getIndexedPagesBing(),
                 'logo' => Piwik_getSearchEngineLogoFromUrl('http://bing.com'),
-<<<<<<< HEAD
-                'id' => 'bing-index',
-            ),
-            Piwik_Translate('SEO_AlexaRank') => array(
-                'rank' => $rank->getAlexaRank(),
-                'logo' => Piwik_getSearchEngineLogoFromUrl('http://alexa.com'),
-                'id' => 'alexa',
-            ),
-            Piwik_Translate('SEO_DomainAge') => array(
-=======
                 'id'   => 'bing-index',
             ),
             Piwik_Translate('SEO_AlexaRank')           => array(
@@ -223,28 +181,10 @@
                 'id'   => 'alexa',
             ),
             Piwik_Translate('SEO_DomainAge')           => array(
->>>>>>> 070d0b09
                 'rank' => $rank->getAge(),
                 'logo' => 'plugins/SEO/images/whois.png',
                 'id'   => 'domain-age',
             ),
-<<<<<<< HEAD
-            Piwik_Translate('SEO_ExternalBacklinks') => array(
-                'rank' => $rank->getExternalBacklinkCount(),
-                'logo' => 'plugins/SEO/images/majesticseo.png',
-                'logo_link' => $linkToMajestic,
-                'logo_tooltip' => Piwik_Translate('SEO_ViewBacklinksOnMajesticSEO'),
-                'id'   => 'external-backlinks',
-            ),
-            Piwik_Translate('SEO_ReferrerDomains') => array(
-                'rank' => $rank->getReferrerDomainCount(),
-                'logo' => 'plugins/SEO/images/majesticseo.png',
-                'logo_link' => $linkToMajestic,
-                'logo_tooltip' => Piwik_Translate('SEO_ViewBacklinksOnMajesticSEO'),
-                'id'   => 'referrer-domains',
-            ),
-        );
-=======
             Piwik_Translate('SEO_ExternalBacklinks')   => array(
                 'rank'         => $rank->getExternalBacklinkCount(),
                 'logo'         => 'plugins/SEO/images/majesticseo.png',
@@ -261,53 +201,37 @@
             ),
         );
 
->>>>>>> 070d0b09
         // Add DMOZ only if > 0 entries found
         $dmozRank = array(
             'rank' => $rank->getDmoz(),
             'logo' => Piwik_getSearchEngineLogoFromUrl('http://dmoz.org'),
             'id'   => 'dmoz',
         );
-<<<<<<< HEAD
-        if($dmozRank['rank'] > 0)
-        {
-            $data[Piwik_Translate('SEO_Dmoz')] = $dmozRank;
-        }
-=======
         if ($dmozRank['rank'] > 0) {
             $data[Piwik_Translate('SEO_Dmoz')] = $dmozRank;
         }
 
->>>>>>> 070d0b09
         $dataTable = new Piwik_DataTable();
         $dataTable->addRowsFromArrayWithIndexLabel($data);
         return $dataTable;
     }
-<<<<<<< HEAD
-     
-    private function splitColumnsIntoRows( $table )
-    {
-        if ($table instanceof Piwik_DataTable_Array)
-        {
+
+    private function splitColumnsIntoRows($table)
+    {
+        if ($table instanceof Piwik_DataTable_Array) {
             $result = $table->getEmptyClone();
-            foreach ($table->getArray() as $label => $childTable)
-            {
+            foreach ($table->getArray() as $label => $childTable) {
                 $transformedChild = $this->splitColumnsIntoRows($childTable);
                 $result->addTable($transformedChild, $label);
             }
             return $result;
-        }
-        else
-        {
+        } else {
             $result = $table->getEmptyClone();
             
             $firstRow = $table->getFirstRow();
-            if ($firstRow)
-            {
-                foreach ($firstRow->getColumns() as $metricName => $value)
-                {
-                    if ($value === false)
-                    {
+            if ($firstRow) {
+                foreach ($firstRow->getColumns() as $metricName => $value) {
+                    if ($value === false) {
                         $value = 0;
                     }
                 
@@ -321,21 +245,16 @@
         }
     }
     
-    private function addSEOMetadata( $table, $metadataToAdd )
-    {
-        if ($table instanceof Piwik_DataTable_Array)
-        {
-            foreach ($table->getArray() as $childTable)
-            {
+    private function addSEOMetadata($table, $metadataToAdd)
+    {
+        if ($table instanceof Piwik_DataTable_Array) {
+            foreach ($table->getArray() as $childTable) {
                 $this->addSEOMetadata($childTable, $metadataToAdd);
             }
-        }
-        else
-        {
+        } else {
             // turn site_birth into age (TODO: do in controller?)
             $row = $table->getRowFromLabel('site_birth');
-            if ($row)
-            {
+            if ($row) {
                 $prettyAge = Piwik::getPrettyTimeFromSeconds(time() - $row->getColumn('value'));
                 
                 $row->setColumn('label', 'site_age');
@@ -344,20 +263,15 @@
             
             $table->rebuildIndex();
             
-            foreach ($metadataToAdd as $label => $metadata)
-            {
+            foreach ($metadataToAdd as $label => $metadata) {
                 $row = $table->getRowFromLabel($label);
                 
-                if ($row)
-                {
-                    foreach ($metadata as $name => $value)
-                    {
+                if ($row) {
+                    foreach ($metadata as $name => $value) {
                         $row->setMetadata($name, $value);
                     }
                 }
             }
         }
     }
-=======
->>>>>>> 070d0b09
 }