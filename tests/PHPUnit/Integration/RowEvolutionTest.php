--- conflicted
+++ resolved
@@ -172,11 +172,7 @@
         $dateTime = self::$today;
         $idSite   = self::$idSite;
 
-<<<<<<< HEAD
-		$t = self::getTracker($idSite, $visitDateTime, $defaultInit = true);
-=======
 		$t = self::getTracker($idSite, $dateTime, $defaultInit = true);
->>>>>>> 930ec650
 		$t->setTokenAuth(self::getTokenAuth());
 		$t->enableBulkTracking();
         for ($daysIntoPast = 30; $daysIntoPast >= 0; $daysIntoPast--)
