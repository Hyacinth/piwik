--- conflicted
+++ resolved
@@ -59,138 +59,6 @@
                 $request = implode("&", $url);
             }
 
-<<<<<<< HEAD
-			$request = trim($request);
-			$request = str_replace(array("\n","\t"),'', $request);
-			parse_str($request, $requestArray);
-		
-			$requestArray = $requestArray + $defaultRequest;
-		}
-		
-		foreach($requestArray as &$element)
-		{
-			if(!is_array($element))
-			{
-				$element = trim($element);
-			}
-		}
-		return $requestArray;
-	}
-	
-	/**
-	 * Constructs the request to the API, given the request url
-	 *
-	 * @param string  $request  GET request that defines the API call (must at least contain a "method" parameter)
-	 *                          Example: method=UserSettings.getWideScreen&idSite=1&date=yesterday&period=week&format=xml
-	 *                          If a request is not provided, then we use the $_GET and $_POST superglobal and fetch
-	 *                          the values directly from the HTTP GET query.
-	 */
-	function __construct($request = null)
-	{
-		$this->request = self::getRequestArrayFromString($request);
-	}
-
-	/**
-	 * Handles the request to the API.
-	 * It first checks that the method called (parameter 'method') is available in the module (it means that the method exists and is public)
-	 * It then reads the parameters from the request string and throws an exception if there are missing parameters.
-	 * It then calls the API Proxy which will call the requested method.
-	 *
-	 * @throws Piwik_FrontController_PluginDeactivatedException
-	 * @return mixed  The data resulting from the API call
-	 */
-	public function process()
-	{
-		// read the format requested for the output data
-		$outputFormat = strtolower(Piwik_Common::getRequestVar('format', 'xml', 'string', $this->request));
-		
-		// create the response
-		$response = new Piwik_API_ResponseBuilder($outputFormat, $this->request);
-		
-		try {
-			// read parameters
-			$moduleMethod = Piwik_Common::getRequestVar('method', null, 'string', $this->request);
-			
-			list($module, $method) = $this->extractModuleAndMethod($moduleMethod); 
-			
-			if(!Piwik_PluginsManager::getInstance()->isPluginActivated($module))
-			{
-				throw new Piwik_FrontController_PluginDeactivatedException($module);
-			}
-			$moduleClass = "Piwik_" . $module . "_API";
-
-			self::reloadAuthUsingTokenAuth($this->request);
-			
-			// call the method 
-			$returnedValue = Piwik_API_Proxy::getInstance()->call($moduleClass, $method, $this->request);
-
-			$toReturn = $response->getResponse($returnedValue, $module, $method);
-		} catch(Exception $e ) {
-			$e = new Exception($e->getMessage()."\n".$e->getTraceAsString());
-			$toReturn = $response->getResponseException( $e );
-		}
-		return $toReturn;
-	}
-
-	/**
-	 * If the token_auth is found in the $request parameter, 
-	 * the current session will be authenticated using this token_auth.
-	 * It will overwrite the previous Auth object.
-	 * 
-	 * @param array  $request  If null, uses the default request ($_GET)
-	 * @return void
-	 */
-	static public function reloadAuthUsingTokenAuth($request = null)
-	{
-		// if a token_auth is specified in the API request, we load the right permissions
-		$token_auth = Piwik_Common::getRequestVar('token_auth', '', 'string', $request);
-		if($token_auth)
-		{
-			Piwik_PostEvent('API.Request.authenticate', $token_auth);
-			Zend_Registry::get('access')->reloadAccess();
-			Piwik::raiseMemoryLimitIfNecessary();
-		}
-	}
-
-	/**
-	 * Returns array( $class, $method) from the given string $class.$method
-	 *
-	 * @param string  $parameter
-	 * @throws Exception
-	 * @return array
-	 */
-	private function extractModuleAndMethod($parameter)
-	{
-		$a = explode('.',$parameter);
-		if(count($a) != 2)
-		{
-			throw new Exception("The method name is invalid. Expected 'module.methodName'");
-		}
-		return $a;
-	}
-	
-	/**
-	 * Helper method to process an API request using the variables in $_GET and $_POST.
-	 * 
-	 * @param string $method The API method to call, ie, Actions.getPageTitles
-	 * @param array $paramOverride The parameter name-value pairs to use instead of what's
-	 *                             in $_GET & $_POST.
-	 * @param mixed The result of the API request.
-	 */
-	public static function processRequest( $method, $paramOverride = array() )
-	{
-		// set up request params
-		$params = $_GET + $_POST;
-		$params['format'] = 'original';
-		$params['module'] = 'API';
-		$params['method'] = $method;
-		$params = $paramOverride + $params;
-		
-		// process request
-		$request = new Piwik_API_Request($params);
-		return $request->process();
-	}
-=======
             $request = trim($request);
             $request = str_replace(array("\n", "\t"), '', $request);
             parse_str($request, $requestArray);
@@ -315,5 +183,4 @@
         $request = new Piwik_API_Request($params);
         return $request->process();
     }
->>>>>>> 070d0b09
 }