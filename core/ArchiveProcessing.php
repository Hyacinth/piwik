--- conflicted
+++ resolved
@@ -30,558 +30,6 @@
  */
 abstract class Piwik_ArchiveProcessing
 {
-<<<<<<< HEAD
-	/**
-	 * Flag stored at the end of the archiving
-	 *
-	 * @var int
-	 */
-	const DONE_OK = 1;
-	
-	/**
-	 * Flag stored at the start of the archiving
-	 * When requesting an Archive, we make sure that non-finished archive are not considered valid
-	 *
-	 * @var int
-	 */
-	const DONE_ERROR = 2;
-	
-	/**
-	 * Flag indicates the archive is over a period that is not finished, eg. the current day, current week, etc.
-	 * Archives flagged will be regularly purged from the DB.
-	 * 
-	 * @var int
-	 */
-	const DONE_OK_TEMPORARY = 3;
-	
-	/**
-	 * A row is created to lock an idarchive for the current archive being processed
-	 * @var string
-	 */
-	const PREFIX_SQL_LOCK = "locked_";
-	
-	// TODO docs
-	const TIME_OF_DAY_INDEPENDENT = 0;
-	
-	/**
-	 * Idarchive in the DB for the requested archive
-	 *
-	 * @var int
-	 */
-	protected $idArchive;
-	
-	/**
-	 * Period id @see Piwik_Period::getId()
-	 *
-	 * @var int
-	 */
-	protected $periodId;
-	
-	/**
-	 * Timestamp for the first date of the period
-	 *
-	 * @var int unix timestamp
-	 */
-	protected $timestampDateStart = null;
-	
-	/**
-	 * Starting date of the archive
-	 * 
-	 * @var Piwik_Date
-	 */
-	protected $dateStart;
-	
-	/**
-	 * Ending date of the archive
-	 * 
-	 * @var Piwik_Date
-	 */
-	protected $dateEnd;
-	
-	/**
-	 * Object used to generate (depending on the $dateStart) the name of the DB table to use to store numeric values
-	 * 
-	 * @var Piwik_TablePartitioning
-	 */
-	protected $tableArchiveNumeric;
-	
-	/**
-	 * Object used to generate (depending on the $dateStart)  the name of the DB table to use to store numeric values
-	 * 
-	 * @var Piwik_TablePartitioning
-	 */
-	protected $tableArchiveBlob;
-	
-	/**
-	 * Minimum timestamp looked at for processed archives  
-	 *
-	 * @var int
-	 */
-	protected $minDatetimeArchiveProcessedUTC = false;
-
-	/**
-	 * Compress blobs
-	 *
-	 * @var bool
-	 */
-	protected $compressBlob;
-	
-	/**
-	 * Is the current archive temporary. ie.
-	 * - today 
-	 * - current week / month / year
-	 */
-	protected $temporaryArchive;
-	
-	/**
-	 * Id of the current site
-	 * Can be accessed by plugins (that is why it's public)
-	 * 
-	 * @var int
-	 */
-	public $idsite	= null;
-	
-	/**
-	 * Period of the current archive
-	 * Can be accessed by plugins (that is why it's public)
-	 * 
-	 * @var Piwik_Period
-	 */
-	public $period 	= null;
-	
-	/**
-	 * Site of the current archive
-	 * Can be accessed by plugins (that is why it's public)
-	 * 
-	 * @var Piwik_Site
-	 */
-	public $site 	= null;
-	
-	/**
-	 * @var Piwik_Segment
-	 */
-	protected $segment = null;
-	
-	/**
-	 * Current time.
-	 * This value is cached.
-	 *
-	 * @var int
-	 */
-	public $time	= null;
-
-	/**
-	 * Starting datetime in UTC
-	 *
-	 * @var string
-	 */
-	public $startDatetimeUTC;
-	
-	/**
-	 * Ending date in UTC
-	 *
-	 * @var string
-	 */
-	public $strDateEnd;
-	
-	/**
-	 * Name of the DB table _log_visit
-	 *
-	 * @var string
-	 */
-	public $logTable;
-	
-	/**
-	 * When set to true, we always archive, even if the archive is already available.
-	 * You can change this settings automatically in the config/global.ini.php always_archive_data under the [Debug] section
-	 *
-	 * @var bool
-	 */
-	public $debugAlwaysArchive = false;
-	
-	/**
-	 * If the archive has at least 1 visit, this is set to true.
-	 *
-	 * @var bool
-	 */
-	public $isThereSomeVisits = null;
-	
-	protected $startTimestampUTC;
-	protected $endTimestampUTC;
-	
-	/**
-	 * TODO
-	 */
-	private $shouldLaunchArchivingOverride = true;
-	
-	/**
-	 * Flag that will forcefully disable the archiving process. Only set by the tests.
-	 */
-	public static $forceDisableArchiving = false;
-	
-	/**
-	 * Constructor
-	 */
-	public function __construct()
-	{
-		$this->time = time();
-	}
-
-	/**
-	 * Returns the Piwik_ArchiveProcessing_Day or Piwik_ArchiveProcessing_Period object
-	 * depending on $name period string
-	 *
-	 * @param string $name day|week|month|year
-	 * @throws Exception
-	 * @return Piwik_ArchiveProcessing Piwik_ArchiveProcessing_Day|Piwik_ArchiveProcessing_Period
-	 */
-	static function factory($name)
-	{
-		switch($name)
-		{
-			case 'day':
-				$process = new Piwik_ArchiveProcessing_Day();		
-				$process->debugAlwaysArchive = Piwik_Config::getInstance()->Debug['always_archive_data_day'];
-			break;
-			
-			case 'week':
-			case 'month':
-			case 'year':
-				$process = new Piwik_ArchiveProcessing_Period();
-				$process->debugAlwaysArchive = Piwik_Config::getInstance()->Debug['always_archive_data_period'];
-			break;
-
-			case 'range':
-				$process = new Piwik_ArchiveProcessing_Period();
-				$process->debugAlwaysArchive = Piwik_Config::getInstance()->Debug['always_archive_data_range'];
-			break;
-			
-			default:
-				throw new Exception("Unknown Archiving period specified '$name'");
-			break;
-		}
-		return $process;
-	}
-	
-	const OPTION_TODAY_ARCHIVE_TTL = 'todayArchiveTimeToLive';
-	const OPTION_BROWSER_TRIGGER_ARCHIVING = 'enableBrowserTriggerArchiving';
-
-	static public function getCoreMetrics()
-	{
-		return array(
-			'nb_uniq_visitors', 
-			'nb_visits',
-			'nb_actions', 
-			'sum_visit_length',
-			'bounce_count',
-			'nb_visits_converted',
-		);
-	}
-	
-	static public function setTodayArchiveTimeToLive($timeToLiveSeconds)
-	{
-		$timeToLiveSeconds = (int)$timeToLiveSeconds;
-		if($timeToLiveSeconds <= 0)
-		{
-			throw new Exception(Piwik_TranslateException('General_ExceptionInvalidArchiveTimeToLive'));
-		}
-		Piwik_SetOption(self::OPTION_TODAY_ARCHIVE_TTL, $timeToLiveSeconds, $autoload = true);
-	}
-	
-	static public function getTodayArchiveTimeToLive()
-	{
-		$timeToLive = Piwik_GetOption(self::OPTION_TODAY_ARCHIVE_TTL);
-		if($timeToLive !== false)
-		{
-			return $timeToLive;
-		}
-		return Piwik_Config::getInstance()->General['time_before_today_archive_considered_outdated'];
-	}
-
-	static public function setBrowserTriggerArchiving($enabled)
-	{
-		if(!is_bool($enabled))
-		{
-			throw new Exception('Browser trigger archiving must be set to true or false.');
-		}
-		Piwik_SetOption(self::OPTION_BROWSER_TRIGGER_ARCHIVING, (int)$enabled, $autoload = true);
-		Piwik_Tracker_Cache::clearCacheGeneral();
-	}
-
-	static public function isBrowserTriggerArchivingEnabled()
-	{
-		$browserArchivingEnabled = Piwik_GetOption(self::OPTION_BROWSER_TRIGGER_ARCHIVING);
-		if($browserArchivingEnabled !== false)
-		{
-			return (bool)$browserArchivingEnabled;
-		}
-		return (bool)Piwik_Config::getInstance()->General['enable_browser_archiving_triggering'];
-	}
-	
-	public function getIdArchive()
-	{
-		return $this->idArchive;
-	}
-	
-	public function setIdArchive( $idArchive ) // TODO: only one value is really allowed here, 0. switch to setIsTimeIndependent or something?
-	{
-		$this->idArchive = $idArchive;
-	}
-	
-	/**
-	 * Sets object attributes that will be used throughout the process
-	 */
-	public function init()
-	{
-		$this->idsite = $this->site->getId();
-		$this->periodId = $this->period->getId();
-
-		$this->initDates();
-		
-		$this->tableArchiveNumeric = self::makeNumericArchiveTable($this->period);
-		$this->tableArchiveBlob = self::makeBlobArchiveTable($this->period);
-
-		$this->minDatetimeArchiveProcessedUTC = $this->getMinTimeArchivedProcessed();
-		$db = Zend_Registry::get('db');
-		$this->compressBlob = $db->hasBlobDataType();
-	}
-
-	/**
-	 * The archive processing classes have features that might be useful for live querying;
-	 * In particular, Piwik_ArchiveProcessing_Day::query*. In order to reuse those methods
-	 * outside the actual archiving or to reuse archiving code for live querying, an instance
-	 * of archive processing has to be faked.
-	 * 
-	 * For example, this code can be used in an API method:
-	 * $archiveProcessing = new Piwik_ArchiveProcessing_Day();
-	 * $archiveProcessing->setSite(new Piwik_Site($idSite));
-	 * $archiveProcessing->setPeriod(Piwik_Period::advancedFactory($period, $date));
-	 * $archiveProcessing->setSegment(new Piwik_Segment($segment, $idSite));
-	 * $archiveProcessing->initForLiveUsage(); 
-	 * Then, either use $archiveProcessing->query* or pass the instance to the archiving
-	 * code of the plugin. Note that even though we use Piwik_ArchiveProcessing_Day, this
-	 * works for any $period and $date that has been passed to the API.
-	 */
-	public function initForLiveUsage() {
-		$this->idsite = $this->site->getId();
-		$this->initDates();
-	}
-	
-	private function initDates() {
-		$dateStartLocalTimezone = $this->period->getDateStart();
-		$dateEndLocalTimezone = $this->period->getDateEnd();
-		
-		$dateStartUTC = $dateStartLocalTimezone->setTimezone($this->site->getTimezone());
-		$dateEndUTC = $dateEndLocalTimezone->setTimezone($this->site->getTimezone());
-		$this->startDatetimeUTC = $dateStartUTC->getDateStartUTC();
-		$this->endDatetimeUTC = $dateEndUTC->getDateEndUTC();
-		$this->startTimestampUTC = $dateStartUTC->getTimestamp();
-		$this->endTimestampUTC = strtotime($this->endDatetimeUTC);		
-	}
-	
-	/**
-	 * Utility function which creates a TablePartitioning instance for the numeric
-	 * archive data of a given period.
-	 * 
-	 * @param Piwik_Period $period The time period of the archive data.
-	 * @return Piwik_TablePartitioning_Monthly
-	 */
-	public static function makeNumericArchiveTable($period)
-	{
-		$result = new Piwik_TablePartitioning_Monthly('archive_numeric');
-		$result->setTimestamp($period->getDateStart()->getTimestamp());
-		return $result;
-	}
-	
-	/**
-	 * Utility function which creates a TablePartitioning instance for the blob
-	 * archive data of a given period.
-	 * 
-	 * @param Piwik_Period $period The time period of the archive data.
-	 * @return Piwik_TablePartitioning_Monthly
-	 */
-	public static function makeBlobArchiveTable($period)
-	{
-		$result = new Piwik_TablePartitioning_Monthly('archive_blob');
-		$result->setTimestamp($period->getDateStart()->getTimestamp());
-		return $result;
-	}
-
-	public function getStartDatetimeUTC()
-	{
-		return $this->startDatetimeUTC;
-	}
-	
-	public function getEndDatetimeUTC()
-	{
-		return $this->endDatetimeUTC;
-	}
-	
-	public function isArchiveTemporary()
-	{
-		return $this->temporaryArchive;
-	}
-	
-	/**
-	 * Returns the minimum archive processed datetime to look at
-	 *  
-	 * @return string Datetime string, or false if must look at any archive available
-	 */
-	public function getMinTimeArchivedProcessed()
-	{
-		$this->temporaryArchive = false;
-		// if the current archive is a DAY and if it's today,
-		// we set this minDatetimeArchiveProcessedUTC that defines the lifetime value of today's archive
-		if( $this->period->getNumberOfSubperiods() == 0
-			&& ($this->startTimestampUTC <= $this->time && $this->endTimestampUTC > $this->time)
-			)
-		{
-			$this->temporaryArchive = true;
-			$minDatetimeArchiveProcessedUTC = $this->time - self::getTodayArchiveTimeToLive();
-			// see #1150; if new archives are not triggered from the browser, 
-			// we still want to try and return the latest archive available for today (rather than return nothing)
-			if($this->isArchivingDisabled())
-			{
-				return false;
-			}
-		}
-		// - if the period we are looking for is finished, we look for a ts_archived that 
-		//   is greater than the last day of the archive 
-		elseif($this->endTimestampUTC <= $this->time)
-		{
-			$minDatetimeArchiveProcessedUTC = $this->endTimestampUTC;
-		}
-		// - if the period we're looking for is not finished, we look for a recent enough archive
-		else
-		{
-			$this->temporaryArchive = true;
-			
-			// We choose to only look at archives that are newer than the specified timeout
-			$minDatetimeArchiveProcessedUTC = $this->time - self::getTodayArchiveTimeToLive();
-			
-			// However, if archiving is disabled for this request, we shall 
-			// accept any archive that was processed today after 00:00:01 this morning
-			if($this->isArchivingDisabled())
-			{
-				$timezone = $this->site->getTimezone();
-				$minDatetimeArchiveProcessedUTC = Piwik_Date::factory(Piwik_Date::factory('now', $timezone)->getDateStartUTC())->setTimezone($timezone)->getTimestamp();
-			}
-		}
-		return $minDatetimeArchiveProcessedUTC;
-	}
-	
-	/**
-	 * This method returns the idArchive ; if necessary, it triggers the archiving process.
-	 * 
-	 * If the archive was not processed yet, it will launch the archiving process.
-	 * If the current archive needs sub-archives (eg. a month archive needs all the days archive)
-	 *  it will recursively launch the archiving (using this loadArchive() on the sub-periods)
-	 *
-	 * @return int|false The idarchive of the archive, false if the archive is not archived yet
-	 */
-	public function loadArchive()
-	{
-		$this->init();
-		if($this->debugAlwaysArchive)
-		{
-			return false;
-		}
-		$this->idArchive = $this->isArchived();
-	
-		if($this->idArchive === false)
-		{
-			return false;
-		}
-		return $this->idArchive;
-	}
-	
-	/**
-	 * @see loadArchive()
-	 */
-	public function launchArchiving()
-	{
-		if (!Piwik::getArchiveProcessingLock($this->idsite, $this->period, $this->segment))
-		{
-			Piwik::log('Unable to get lock for idSite = ' . $this->idsite
-				. ', period = ' . $this->period->getLabel()
-				. ', UTC datetime [' . $this->startDatetimeUTC . ' -> ' . $this->endDatetimeUTC . ' ]...');
-			return;
-		}
-
-		$this->initCompute();
-		$this->compute();
-		$this->postCompute();
-		// we execute again the isArchived that does some initialization work
-		$this->idArchive = $this->isArchived();
-		Piwik::releaseArchiveProcessingLock($this->idsite, $this->period, $this->segment);
-	}
-	
-	/**
-	 * This methods reads the subperiods if necessary, 
-	 * and computes the archive of the current period.
-	 */
-	abstract protected function compute();
-	
-	abstract public function isThereSomeVisits();
-	
-	/**
-	 * Returns the name of the archive field used to tell the status of an archive, (ie,
-	 * whether the archive was created successfully or not).
-	 * 
-	 * @param bool $flagArchiveAsAllPlugins
-	 * @return string
-	 */
-	public function getDoneStringFlag($flagArchiveAsAllPlugins = false)
-	{
-		return self::getDoneStringFlagFor(
-			$this->getSegment(), $this->period, $this->getRequestedReport(), $flagArchiveAsAllPlugins);
-	}
-
-	/**
-	 * Returns the name of the archive field used to tell the status of an archive, (ie,
-	 * whether the archive was created successfully or not).
-	 *
-	 * @param Piwik_Segment $segment
-	 * @param Piwik_Period $period
-	 * @param string $requestedReport
-	 * @param bool $flagArchiveAsAllPlugins
-	 * @return string
-	 */
-	public static function getDoneStringFlagFor($segment, $period, $requestedReport, $flagArchiveAsAllPlugins = false)
-	{
-		$segmentHash = $segment->getHash();
-		if(!self::shouldProcessReportsAllPluginsFor($segment, $period))
-		{
-			$pluginProcessed = self::getPluginBeingProcessed($requestedReport);
-			if(!Piwik_PluginsManager::getInstance()->isPluginLoaded($pluginProcessed)
-				|| $flagArchiveAsAllPlugins 
-				)
-			{
-				$pluginProcessed = 'all';
-			}
-			$segmentHash .= '.'.$pluginProcessed;
-		}
-	    return 'done' . $segmentHash;
-	}
-	
-	/**
-	 * Init the object before launching the real archive processing
-	 */
-	protected function initCompute()
-	{
-		$this->loadNextIdarchive();
-		$done = $this->getDoneStringFlag();
-		$this->insertNumericRecord($done, Piwik_ArchiveProcessing::DONE_ERROR);
-		
-		// Can be removed when GeoIp is in core
-		$this->logTable = Piwik_Common::prefixTable('log_visit');
-		
-		$temporary = 'definitive archive';
-		if($this->isArchiveTemporary())
-		{
-			$temporary = 'temporary archive';
-		}
-=======
     /**
      * Flag stored at the end of the archiving
      *
@@ -756,6 +204,11 @@
 
     protected $startTimestampUTC;
     protected $endTimestampUTC;
+    
+    /**
+     * TODO
+     */
+    private $shouldLaunchArchivingOverride = true;
 
     /**
      * Flag that will forcefully disable the archiving process. Only set by the tests.
@@ -1103,7 +556,6 @@
         if ($this->isArchiveTemporary()) {
             $temporary = 'temporary archive';
         }
->>>>>>> 070d0b09
         Piwik::log(sprintf("'%s, idSite = %d (%s), segment '%s', report = '%s', UTC datetime [%s -> %s]",
             $this->period->getLabel(),
             $this->idsite,
@@ -1274,198 +726,6 @@
         Piwik_ReleaseDbLock($dbLockName);
         $id = $db->fetchOne("SELECT idarchive FROM $table WHERE name = ? LIMIT 1", $locked);
 
-<<<<<<< HEAD
-		$this->idArchive = $id;
-	}
-
-	/**
-	 * @param string $name
-	 * @param int|float $value
-	 */
-	public function insertNumericRecord($name, $value)
-	{
-		$value = round($value, 2);
-		return $this->insertRecord($name, $value);
-	}
-	
-	/**
-	 * @param string $name
-	 * @param string|array $values
-	 * @return bool|array
-	 */
-	public function insertBlobRecord($name, $values)
-	{
-		if(is_array($values))
-		{
-			$clean = array();
-			foreach($values as $id => $value)
-			{
-				// for the parent Table we keep the name
-				// for example for the Table of searchEngines we keep the name 'referer_search_engine'
-				// but for the child table of 'Google' which has the ID = 9 the name would be 'referer_search_engine_9'
-				$newName = $name;
-				if($id != 0)
-				{
-					$newName = $name . '_' . $id;
-				}
-				
-				if($this->compressBlob)
-				{
-					$value = $this->compress($value);
-				}
-				$clean[] = array($newName, $value);
-			}
-			return $this->insertBulkRecords($clean);
-		}
-		
-		if($this->compressBlob)
-		{
-			$values = $this->compress($values);
-		}
-
-		$this->insertRecord($name, $values);
-		return array($name => $values);
-	}
-	
-	protected function compress($data)
-	{
-		return gzcompress($data);
-	}
-	
-	protected function insertBulkRecords($records)
-	{
-		// Using standard plain INSERT if there is only one record to insert
-		if($DEBUG_DO_NOT_USE_BULK_INSERT = false
-			|| count($records) == 1)
-		{
-			foreach($records as $record)
-			{
-				$this->insertRecord($record[0], $record[1]);
-			}
-			return ;
-		}
-		$bindSql = $this->getBindArray();
-		$values = array();
-
-		foreach($records as $record)
-		{
-			// don't record zero
-			if(empty($record[1])) continue;
-
-			$bind = $bindSql;
-			$bind[] = $record[0]; // name
-			$bind[] = $record[1]; // value
-			$values[] = $bind;
-			
-		}
-		if(empty($values)) return ;
-		
-		if(is_numeric($record[1]))
-		{
-			$table = $this->tableArchiveNumeric;
-		}
-		else
-		{
-			$table = $this->tableArchiveBlob;
-		}
-
-		Piwik::tableInsertBatch($table->getTableName(), $this->getInsertFields(), $values);
-		return true;
-	}
-	
-	protected function getBindArray()
-	{
-		return array(	$this->idArchive,
-						$this->idsite, 
-						$this->period->getDateStart()->toString('Y-m-d'), 
-						$this->period->getDateEnd()->toString('Y-m-d'), 
-						$this->periodId, 
-						date("Y-m-d H:i:s"));
-	}
-	
-	protected function getInsertFields()
-	{
-		return array('idarchive', 'idsite', 'date1', 'date2', 'period', 'ts_archived', 'name', 'value');
-	}
-
-	/**
-	 * Inserts a record in the right table (either NUMERIC or BLOB)
-	 * @param $name
-	 * @param $value
-	 * @return
-	 */
-	protected function insertRecord($name, $value)
-	{
-		// table to use to save the data
-		if(is_numeric($value))
-		{
-			// We choose not to record records with a value of 0 
-			if($value == 0)
-			{
-				return;
-			}
-			$table = $this->tableArchiveNumeric;
-		}
-		else
-		{
-			$table = $this->tableArchiveBlob;
-		}
-		
-		// duplicate idarchives are Ignored, see http://dev.piwik.org/trac/ticket/987
-		$query = "INSERT IGNORE INTO ".$table->getTableName()." 
- (". implode(", ", $this->getInsertFields()).")
- VALUES (?,?,?,?,?,?,?,?)";
-		$bindSql = $this->getBindArray();
-		$bindSql[] = $name;
-		$bindSql[] = $value;
-		Piwik_Query($query, $bindSql);
-	}
-	
-	/**
-	 * Returns the idArchive if the archive is available in the database.
-	 * Returns false if the archive needs to be computed.
-	 * 
-	 * An archive is available if
-	 * - for today, the archive was computed less than minDatetimeArchiveProcessedUTC seconds ago
-	 * - for any other day, if the archive was computed once this day was finished
-	 * - for other periods, if the archive was computed once the period was finished
-	 *
-	 * @return int|false
-	 */
-	protected function isArchived()
-	{
-		$bindSQL = array(	$this->idsite, 
-							$this->period->getDateStart()->toString('Y-m-d'), 
-							$this->period->getDateEnd()->toString('Y-m-d'), 
-							$this->periodId, 
-		);
-		
-		$timeStampWhere = '';
-		
-		if ($this->minDatetimeArchiveProcessedUTC
-		    && $this->shouldLaunchArchivingOverride)
-		{
-			$timeStampWhere = " AND ts_archived >= ? ";
-			$bindSQL[] = Piwik_Date::factory($this->minDatetimeArchiveProcessedUTC)->getDatetime();
-		}
-
-		// When a Segment is specified, we try and only process the requested report in the archive
-		// As a limitation, we don't know all the time which plugin should process which report
-		// There is a catch all flag 'all' appended to archives containing all reports already
-		// We look for this 'done.ABCDEFG.all', or for an archive that contains only our plugin data 'done.ABDCDEFG.Referers'
-		$done = $this->getDoneStringFlag();
-		$doneAllPluginsProcessed = $this->getDoneStringFlag($flagArchiveAsAllPlugins = true);
-		
-		$sqlSegmentsFindArchiveAllPlugins = '';
-		
-		if($done != $doneAllPluginsProcessed)
-		{
-			$sqlSegmentsFindArchiveAllPlugins = "OR (name = '".$doneAllPluginsProcessed."' AND value = ".Piwik_ArchiveProcessing::DONE_OK.")
-					OR (name = '".$doneAllPluginsProcessed."' AND value = ".Piwik_ArchiveProcessing::DONE_OK_TEMPORARY.")";
-		}
-		$sqlQuery = "	SELECT idarchive, value, name, date1 as startDate
-						FROM ".$this->tableArchiveNumeric->getTableName()."
-=======
         $this->idArchive = $id;
     }
 
@@ -1620,7 +880,9 @@
 
         $timeStampWhere = '';
 
-        if ($this->minDatetimeArchiveProcessedUTC) {
+        if ($this->minDatetimeArchiveProcessedUTC
+            && $this->shouldLaunchArchivingOverride
+        ) {
             $timeStampWhere = " AND ts_archived >= ? ";
             $bindSQL[] = Piwik_Date::factory($this->minDatetimeArchiveProcessedUTC)->getDatetime();
         }
@@ -1640,7 +902,6 @@
         }
         $sqlQuery = "	SELECT idarchive, value, name, date1 as startDate
 						FROM " . $this->tableArchiveNumeric->getTableName() . "
->>>>>>> 070d0b09
 						WHERE idsite = ?
 							AND date1 = ?
 							AND date2 = ?
@@ -1724,118 +985,6 @@
             }
             return false;
         }
-<<<<<<< HEAD
-		return $isArchivingDisabled;
-	}
-	
-	protected static function isRequestAuthorizedToArchive()
-	{
-		return !self::$forceDisableArchiving &&
-				(self::isBrowserTriggerArchivingEnabled()
-				 || Piwik_Common::isPhpCliMode()
-				 || (Piwik::isUserIsSuperUser() 
-					&& Piwik_Common::isArchivePhpTriggered()))
-					;
-	}
-
-	/**
-	 * Returns true when
-	 * - there is no segment and period is not range
-	 * - there is a segment that is part of the preprocessed [Segments] list
-	 * @param Piwik_Segment $segment
-	 * @param Piwik_Period $period
-	 * @return bool
-	 */
-	protected function shouldProcessReportsAllPlugins($segment, $period)
-	{
-		return self::shouldProcessReportsAllPluginsFor($segment, $period);
-	}
-
-	/**
-	 * @param Piwik_Segment $segment
-	 * @param Piwik_Period $period
-	 * @return bool
-	 */
-	protected static function shouldProcessReportsAllPluginsFor($segment, $period)
-	{
-		if($segment->isEmpty() && $period->getLabel() != 'range')
-		{
-			return true;
-		}
-		
-		$segmentsToProcess = Piwik::getKnownSegmentsToArchive();
-		if(!empty($segmentsToProcess))
-		{
-			// If the requested segment is one of the segments to pre-process
-			// we ensure that any call to the API will trigger archiving of all reports for this segment
-			$segment = $segment->getString();
-			if(in_array($segment, $segmentsToProcess))
-			{
-				return true;
-			}
-		}
-		return false;
-	}
-
-	/**
-	 * When a segment is set, we shall only process the requested report (no more).
-	 * The requested data set will return a lot faster if we only process these reports rather than all plugins.
-	 * Similarly, when a period=range is requested, we shall only process the requested report for the range itself.
-	 * 
-	 * @param string $pluginName
-	 * @return bool
-	 */
-	public function shouldProcessReportsForPlugin($pluginName)
-	{
-		if($this->shouldProcessReportsAllPlugins($this->getSegment(), $this->period))
-		{
-			return true;
-		}
-		
-		// If any other segment, only process if the requested report belong to this plugin
-		// or process all plugins if the requested report plugin couldn't be guessed
-		$pluginBeingProcessed = self::getPluginBeingProcessed($this->getRequestedReport());
-		return $pluginBeingProcessed == $pluginName
-				|| !Piwik_PluginsManager::getInstance()->isPluginLoaded($pluginBeingProcessed)
-				; 
-	}
-	
-	/**
-	 * TODO
-	 */
-	public function makeArchiveQuery( $idSite = false, $period = false, $date = false, $segment = false )
-	{
-	    if ($idSite === false)
-	    {
-	        $idSite = $this->site->getId();
-	    }
-	    
-	    if ($period === false)
-	    {
-	        $period = $this->period->getLabel();
-	    }
-	    
-	    if ($date === false)
-	    {
-	        $date = $this->period->getDateStart()->toString();
-	    }
-	    
-	    if ($segment === false)
-	    {
-	        $segment = $this->segment;
-	    }
-	    
-	    return Piwik_Archive::build($idSite, $period, $date, $segment);
-	}
-	
-	/**
-	 * TODO
-	 */
-	public function disableArchiving()
-	{
-	    $this->shouldLaunchArchivingOverride = false;
-	}
-=======
         return $isArchivingDisabled;
     }
 
@@ -1904,6 +1053,36 @@
         return $pluginBeingProcessed == $pluginName
             || !Piwik_PluginsManager::getInstance()->isPluginLoaded($pluginBeingProcessed);
     }
-
->>>>>>> 070d0b09
+    
+    /**
+     * TODO
+     */
+    public function makeArchiveQuery($idSite = false, $period = false, $date = false, $segment = false)
+    {
+        if ($idSite === false) {
+            $idSite = $this->site->getId();
+        }
+        
+        if ($period === false) {
+            $period = $this->period->getLabel();
+        }
+        
+        if ($date === false) {
+            $date = $this->period->getDateStart()->toString();
+        }
+        
+        if ($segment === false) {
+            $segment = $this->segment;
+        }
+        
+        return Piwik_Archive::build($idSite, $period, $date, $segment);
+    }
+    
+    /**
+     * TODO
+     */
+    public function disableArchiving()
+    {
+        $this->shouldLaunchArchivingOverride = false;
+    }
 }